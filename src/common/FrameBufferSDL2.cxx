--- conflicted
+++ resolved
@@ -89,20 +89,12 @@
 
   // First get the maximum windowed desktop resolution
   int maxDisplays = SDL_GetNumVideoDisplays();
-<<<<<<< HEAD
-#if 0 //def BSPF_MAC_OSX
-=======
 #if SDL_VERSION_ATLEAST(2,0,5)
->>>>>>> e4a1ba50
   SDL_Rect r;
   for(int i = 0; i < maxDisplays; ++i)
   {
     // Display bounds minus dock
-<<<<<<< HEAD
-    SDL_GetDisplayUsableBounds(i, &r);   // Requires SDL-2.0.5 or higher
-=======
     SDL_GetDisplayUsableBounds(i, &r);  // Requires SDL-2.0.5 or higher
->>>>>>> e4a1ba50
     displays.emplace_back(r.w, r.h);
   }
 #else
@@ -113,11 +105,7 @@
     displays.emplace_back(display.w, display.h);
   }
 #endif
-<<<<<<< HEAD
-  
-=======
-
->>>>>>> e4a1ba50
+
   struct RenderName
   {
     string sdlName;
