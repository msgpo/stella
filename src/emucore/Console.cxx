--- conflicted
+++ resolved
@@ -819,11 +819,7 @@
     myEmulationTiming.audioFragmentSize(),
     myEmulationTiming.audioQueueCapacity(),
     useStereo,
-<<<<<<< HEAD
-    [this](string msg){ myOSystem.logMessage(msg, 0); }
-=======
     [this](string msg){ myOSystem.logMessage(msg, 1); }
->>>>>>> e4a1ba50
   );
 }
 
