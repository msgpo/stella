--- conflicted
+++ resolved
@@ -87,16 +87,13 @@
     void clearFlags(int flags) { _flags &= ~flags; setDirty(); }
     int  getFlags() const { return _flags; }
 
-<<<<<<< HEAD
     void setTitle(const string& title);
     bool hasTitle() { return !_title.empty(); }
-=======
-    /**
-      Determine the maximum bounds based on the given width and height.
-      Returns whether or not a large font can be used within these bounds.
+
+    /** Determine the maximum bounds based on the given width and height
+        Returns whether or not a large font can be used within these bounds.
     */
     bool getResizableBounds(uInt32& w, uInt32& h) const;
->>>>>>> ba549e1d
 
   protected:
     virtual void draw() override { }
@@ -132,16 +129,8 @@
 
     void processCancelWithoutWidget(bool state) { _processCancel = state; }
 
-<<<<<<< HEAD
-    /** Determine the maximum bounds based on the given width and height
-        Returns whether or not a large font can be used within these bounds.
-    */
-    bool getResizableBounds(uInt32& w, uInt32& h) const;
-
     void initTitle(const GUI::Font& font, const string& title);
 
-=======
->>>>>>> ba549e1d
   private:
     void buildCurrentFocusList(int tabID = -1);
     bool handleNavEvent(Event::Type e);
